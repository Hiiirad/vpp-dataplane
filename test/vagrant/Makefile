--- conflicted
+++ resolved
@@ -271,27 +271,12 @@
 load-image: load-image-master $(shell for i in $(shell seq 1 $(NODE_COUNT)); do echo "load-image-node-$$i"; done) ## Load local/pulled Docker image into master and all node VMs.
 
 load-image-master: ## Load local/pulled image into master VM.
-<<<<<<< HEAD
-	docker save $(IMG) | vagrant ssh "master" -t -c 'sudo docker load'
-	@if [ ! -z "$(TAG)" ]; then \
-		vagrant ssh "master" -t -c 'sudo docker tag $(IMG) $(TAG)'; \
-	fi
-	vagrant ssh "master" -t -c 'sudo docker image prune -f'
-
-load-image-node-%: ## Load local/pulled image into node VM, where `%` is the number of the node.
-	docker save $(IMG) | NODE=$* vagrant ssh "node$*" -t -c 'sudo docker load'
-	@if [ ! -z "$(TAG)" ]; then \
-		NODE=$* vagrant ssh "node$*" -t -c 'sudo docker tag $(IMG) $(TAG)'; \
-	fi
-	NODE=$* vagrant ssh "node$*" -t -c 'sudo docker image prune -f'
-=======
 	docker save $(IMG) | vagrant ssh "master" -t -c 'sudo ctr -n k8s.io image import -'
 
 
 load-image-node-%: ## Load local/pulled image into node VM, where `%` is the number of the node.
 	docker save $(IMG) | NODE=$* vagrant ssh "node$*" -t -c 'sudo ctr -n k8s.io image import -'
 
->>>>>>> fcb76930
 
 load-image-nodes: $(shell for i in $(shell seq 1 $(NODE_COUNT)); do echo "load-image-node-$$i"; done) ## Load local/pulled Docker image into all node VMs.
 
